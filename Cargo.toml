--- conflicted
+++ resolved
@@ -48,12 +48,8 @@
 debug = true
 
 [lib]
-<<<<<<< HEAD
 crate-type = ["lib", "staticlib", "cdylib"]
-=======
-crate-type = ["lib", "staticlib"]
 
 [[bench]]
 name = "benches"
-harness = false
->>>>>>> 8f02196e
+harness = false