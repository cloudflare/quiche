--- conflicted
+++ resolved
@@ -17,11 +17,7 @@
 
 LDFLAGS = -L$(LIBCRYPTO_DIR) -L$(LIBSSL_DIR) -L$(LIB_DIR)
 
-<<<<<<< HEAD
-LIBS = -lcrypto -lssl -l:libquiche.a -lev -ldl -pthread
-=======
-LIBS = -lquiche -lev -ldl -pthread
->>>>>>> 8f02196e
+LIBS = -l:libquiche.a -lev -ldl -pthread
 
 all: client server http3-client http3-server
 
